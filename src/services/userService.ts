import { collection, getDocs, query, where, doc, getDoc, updateDoc, arrayUnion, arrayRemove, setDoc, serverTimestamp, addDoc, writeBatch, onSnapshot } from 'firebase/firestore';
import { db } from '../lib/firebase';
import { User, UserGroup } from '../types';

export const userService = {
  async getAllUsers(): Promise<User[]> {
    try {
      const usersRef = collection(db, 'users');
      const snapshot = await getDocs(usersRef);
      return snapshot.docs.map(doc => ({
        id: doc.id,
        ...doc.data()
      } as User));
    } catch (error) {
      console.error('Error fetching users:', error);
      throw new Error('Failed to fetch users');
    }
  },

<<<<<<< HEAD
  async getById(userId: string): Promise<User | null> {
    try {
      const userRef = doc(db, 'users', userId);
      const userSnap = await getDoc(userRef);
      
      if (!userSnap.exists()) {
        return null;
      }
      
      return {
        id: userSnap.id,
        ...userSnap.data()
      } as User;
    } catch (error) {
      console.error(`Error fetching user with ID ${userId}:`, error);
      return null;
    }
  },

=======
  subscribeToAllUsers(callback: (users: User[]) => void) {
    try {
      const usersRef = collection(db, 'users');
      return onSnapshot(usersRef, (snapshot) => {
        const users = snapshot.docs.map(doc => ({
          id: doc.id,
          ...doc.data()
        } as User));
        callback(users);
      }, (error) => {
        console.error('Error in users subscription:', error);
        callback([]);
      });
    } catch (error) {
      console.error('Error setting up users subscription:', error);
      return () => {};
    }
  },
  
>>>>>>> bdd25495
  async getUsersByRole(role: string): Promise<User[]> {
    try {
      const usersRef = collection(db, 'users');
      const q = query(usersRef, where('role', '==', role));
      const snapshot = await getDocs(q);
      return snapshot.docs.map(doc => ({
        id: doc.id,
        ...doc.data()
      } as User));
    } catch (error) {
      console.error('Error fetching users by role:', error);
      throw new Error('Failed to fetch users by role');
    }
  },

  async getUsersByProject(projectId: string): Promise<User[]> {
    try {
      // Check if projectId is valid
      if (!projectId || projectId.trim() === '') {
        console.warn('No projectId provided to getUsersByProject, falling back to getAllUsers');
        return this.getAllUsers();
      }

      console.log(`Fetching users for project: ${projectId}`);
      
      const usersRef = collection(db, 'users');
      const q = query(usersRef, where('projectIds', 'array-contains', projectId));
      
      try {
        const snapshot = await getDocs(q);
        const users = snapshot.docs.map(doc => ({
          id: doc.id,
          ...doc.data()
        } as User));
        
        console.log(`Found ${users.length} users for project ${projectId}`);
        return users;
      } catch (queryError) {
        console.error('Error in Firestore query:', queryError);
        
        // If the query fails, fall back to getting all users
        console.warn('Falling back to getAllUsers due to query error');
        return this.getAllUsers();
      }
    } catch (error) {
      console.error('Error fetching users by project:', error);
      
      // Return empty array instead of throwing to prevent UI failures
      console.warn('Returning empty array due to error in getUsersByProject');
      return [];
    }
  },

  async getUserByUsername(username: string): Promise<User | null> {
    try {
      // First try an exact match on displayName
      const usersRef = collection(db, 'users');
      const exactQuery = query(usersRef, where('displayName', '==', username));
      const exactSnapshot = await getDocs(exactQuery);
      
      // If we have an exact match, return the first one
      if (!exactSnapshot.empty) {
        const userData = exactSnapshot.docs[0].data();
        return {
          id: exactSnapshot.docs[0].id,
          ...userData
        } as User;
      }
      
      // Otherwise try a case-insensitive search (requires a query on all users)
      const allUsersSnapshot = await getDocs(usersRef);
      const allUsers = allUsersSnapshot.docs.map(doc => ({
        id: doc.id,
        ...doc.data()
      } as User));
      
      // Find a case-insensitive match
      const matchingUser = allUsers.find(
        user => user.displayName.toLowerCase() === username.toLowerCase()
      );
      
      return matchingUser || null;
    } catch (error) {
      console.error('Error fetching user by username:', error);
      return null;
    }
  },
  
  async getUsersByUsernamePrefix(prefix: string): Promise<User[]> {
    try {
      if (!prefix || prefix.length < 2) {
        return [];
      }
      
      // Get all users (Firestore doesn't support prefix/LIKE queries)
      const usersRef = collection(db, 'users');
      const snapshot = await getDocs(usersRef);
      const allUsers = snapshot.docs.map(doc => ({
        id: doc.id,
        ...doc.data()
      } as User));
      
      // Filter users by prefix (case insensitive)
      return allUsers.filter(user => 
        user.displayName.toLowerCase().startsWith(prefix.toLowerCase())
      );
    } catch (error) {
      console.error('Error fetching users by username prefix:', error);
      return [];
    }
  },

  async getUserGroups(): Promise<UserGroup[]> {
    try {
      const groupsRef = collection(db, 'userGroups');
      const snapshot = await getDocs(groupsRef);
      return snapshot.docs.map(doc => ({
        id: doc.id,
        ...doc.data()
      } as UserGroup));
    } catch (error) {
      console.error('Error fetching user groups:', error);
      throw new Error('Failed to fetch user groups');
    }
  },

  async getUserGroupById(groupId: string): Promise<UserGroup | null> {
    try {
      const groupRef = doc(db, 'userGroups', groupId);
      const snapshot = await getDoc(groupRef);
      
      if (!snapshot.exists()) {
        return null;
      }
      
      return {
        id: snapshot.id,
        ...snapshot.data()
      } as UserGroup;
    } catch (error) {
      console.error('Error fetching user group:', error);
      return null;
    }
  },

  async createUserGroup(group: Omit<UserGroup, 'id' | 'metadata'>): Promise<UserGroup> {
    try {
      const newGroup = {
        ...group,
        metadata: {
          createdAt: new Date().toISOString(),
          updatedAt: new Date().toISOString()
        }
      };
      
      const docRef = collection(db, 'userGroups');
      const newDoc = await addDoc(docRef, newGroup);
      
      return {
        id: newDoc.id,
        ...newGroup
      } as UserGroup;
    } catch (error) {
      console.error('Error creating user group:', error);
      throw new Error('Failed to create user group');
    }
  },

  async updateUserGroup(groupId: string, updates: Partial<UserGroup>): Promise<void> {
    try {
      const groupRef = doc(db, 'userGroups', groupId);
      
      // Don't allow direct updates to userIds or metadata through this method
      const { userIds, metadata, ...validUpdates } = updates;
      
      await updateDoc(groupRef, {
        ...validUpdates,
        'metadata.updatedAt': new Date().toISOString()
      });
    } catch (error) {
      console.error('Error updating user group:', error);
      throw new Error('Failed to update user group');
    }
  },

  async deleteUserGroup(groupId: string): Promise<void> {
    try {
      const groupRef = doc(db, 'userGroups', groupId);
      
      // First, get all users in this group
      const usersRef = collection(db, 'users');
      const q = query(usersRef, where('groupIds', 'array-contains', groupId));
      const snapshot = await getDocs(q);
      
      // Remove group from all users
      const batch = writeBatch(db);
      snapshot.docs.forEach(userDoc => {
        batch.update(userDoc.ref, {
          groupIds: arrayRemove(groupId)
        });
      });
      
      // Delete the group
      batch.delete(groupRef);
      await batch.commit();
    } catch (error) {
      console.error('Error deleting user group:', error);
      throw new Error('Failed to delete user group');
    }
  },

  async addUserToGroup(userId: string, groupId: string): Promise<void> {
    try {
      // Update user document
      const userRef = doc(db, 'users', userId);
      await updateDoc(userRef, {
        groupIds: arrayUnion(groupId)
      });
      
      // Update group document
      const groupRef = doc(db, 'userGroups', groupId);
      await updateDoc(groupRef, {
        userIds: arrayUnion(userId),
        'metadata.updatedAt': new Date().toISOString()
      });
    } catch (error) {
      console.error('Error adding user to group:', error);
      throw new Error('Failed to add user to group');
    }
  },

  async removeUserFromGroup(userId: string, groupId: string): Promise<void> {
    try {
      // Update user document
      const userRef = doc(db, 'users', userId);
      await updateDoc(userRef, {
        groupIds: arrayRemove(groupId)
      });
      
      // Update group document
      const groupRef = doc(db, 'userGroups', groupId);
      await updateDoc(groupRef, {
        userIds: arrayRemove(userId),
        'metadata.updatedAt': new Date().toISOString()
      });
    } catch (error) {
      console.error('Error removing user from group:', error);
      throw new Error('Failed to remove user from group');
    }
  },

  async getUsersInGroup(groupId: string): Promise<User[]> {
    try {
      const usersRef = collection(db, 'users');
      const q = query(usersRef, where('groupIds', 'array-contains', groupId));
      const snapshot = await getDocs(q);
      
      return snapshot.docs.map(doc => ({
        id: doc.id,
        ...doc.data()
      } as User));
    } catch (error) {
      console.error('Error fetching users in group:', error);
      throw new Error('Failed to fetch users in group');
    }
  },

  // Update a user's role (Staff or Client)
  async updateUserRole(userId: string, role: 'Staff' | 'Client'): Promise<void> {
    try {
      if (!userId) {
        throw new Error('User ID is required');
      }

      const userRef = doc(db, 'users', userId);
      const userSnap = await getDoc(userRef);
      
      if (!userSnap.exists()) {
        throw new Error('User not found');
      }
      
      await updateDoc(userRef, {
        role,
        updatedAt: serverTimestamp()
      });
      
      console.log(`Updated user ${userId} role to ${role}`);
    } catch (error) {
      console.error('Error updating user role:', error);
      throw new Error('Failed to update user role');
    }
  },

  async saveProjectOrder(userId: string, projectIds: string[]): Promise<void> {
    try {
      if (!userId) {
        throw new Error('User ID is required to save project order');
      }

      const userRef = doc(db, 'users', userId);
      await updateDoc(userRef, {
        'preferences.projectOrder': projectIds,
        'metadata.updatedAt': new Date().toISOString()
      });
      
      console.log(`Saved project order for user ${userId}:`, projectIds);
    } catch (error) {
      console.error('Error saving project order:', error);
      throw new Error('Failed to save project order');
    }
  },

  async getProjectOrder(userId: string): Promise<string[] | null> {
    try {
      if (!userId) {
        return null;
      }

      const userRef = doc(db, 'users', userId);
      const userDoc = await getDoc(userRef);
      
      if (!userDoc.exists()) {
        return null;
      }
      
      const userData = userDoc.data();
      return userData?.preferences?.projectOrder || null;
    } catch (error) {
      console.error('Error getting project order:', error);
      return null;
    }
  }
};<|MERGE_RESOLUTION|>--- conflicted
+++ resolved
@@ -17,7 +17,6 @@
     }
   },
 
-<<<<<<< HEAD
   async getById(userId: string): Promise<User | null> {
     try {
       const userRef = doc(db, 'users', userId);
@@ -37,7 +36,6 @@
     }
   },
 
-=======
   subscribeToAllUsers(callback: (users: User[]) => void) {
     try {
       const usersRef = collection(db, 'users');
@@ -57,7 +55,6 @@
     }
   },
   
->>>>>>> bdd25495
   async getUsersByRole(role: string): Promise<User[]> {
     try {
       const usersRef = collection(db, 'users');
