--- conflicted
+++ resolved
@@ -177,14 +177,10 @@
     failed: 0
   });
 
-<<<<<<< HEAD
-  
-=======
   // Add state for real-time document updates
   const [localDocuments, setLocalDocuments] = useState<Document[]>(documents);
   const unsubscribeRef = useRef<(() => void) | null>(null);
   const hasActiveSubscription = useRef<boolean>(false);
->>>>>>> 9c656407
 
   // Set initial values when popup opens - moved from renderEditPopup
   useEffect(() => {
@@ -212,45 +208,45 @@
 
  const hasFolderWritePermission = (folderPermission: FolderAccessPermission): boolean => {
   const role = user?.role as UserRole | undefined;
-  
+
   let writeAccess = DEFAULT_FOLDER_ACCESS;
   if (role && folderPermission in PERMISSIONS_MAP) {
     writeAccess = PERMISSIONS_MAP[folderPermission][role] ?? DEFAULT_FOLDER_ACCESS;
   }
   return writeAccess.write;
- }  
+ }
 
 
   // Filter and sort documents and folders based on search, view filter, and sort order
   const filteredAndSortedItems = () => {
     // Apply search filter for documents
-    let filteredDocs = isSharedView 
-      ? (sharedDocuments || []) 
+    let filteredDocs = isSharedView
+      ? (sharedDocuments || [])
       : localDocuments.filter(doc => doc.folderId === currentFolder?.id);
-    
-    filteredDocs = filteredDocs.filter(doc => 
+
+    filteredDocs = filteredDocs.filter(doc =>
       doc.name && typeof doc.name === 'string' ? 
       doc.name.toLowerCase().includes(searchQuery.toLowerCase()) : 
       false
     );
     
     // Apply search filter for folders
-    let filteredFolders = isSharedView 
-      ? (sharedFolders || []) 
-      : allFolders.filter(folder => 
-          folder.name && typeof folder.name === 'string' ? 
-          folder.name.toLowerCase().includes(searchQuery.toLowerCase()) : 
+    let filteredFolders = isSharedView
+      ? (sharedFolders || [])
+      : allFolders.filter(folder =>
+          folder.name && typeof folder.name === 'string' ?
+          folder.name.toLowerCase().includes(searchQuery.toLowerCase()) :
           false
         );
 
     // Filter folders based on user's write permissions for each folder
-    // filteredFolders = filteredFolders.filter(folder => 
+    // filteredFolders = filteredFolders.filter(folder =>
     //   hasFolderWritePermission(folder.metadata?.access as FolderAccessPermission)
     // );
 
-    
+
     // Filter documents based on user's write permissions for the current folder
-    // filteredDocs = filteredDocs.filter(doc => 
+    // filteredDocs = filteredDocs.filter(doc =>
     //   hasFolderWritePermission(currentFolder?.metadata?.access as FolderAccessPermission)
     // );
 
@@ -514,7 +510,7 @@
       } else {
         onDeleteFolder(itemToDelete.id);
       }
-      
+
       // Dispatch event for successful deletion
       const deleteSuccessEvent = new CustomEvent('document-delete-success', {
         bubbles: true,
@@ -527,7 +523,7 @@
       });
       document.dispatchEvent(deleteSuccessEvent);
       console.log(`[Document List] Dispatched delete success event for ${itemToDelete.type}: ${itemToDelete.id}`);
-      
+
       showToast(`${itemToDelete.name} deleted successfully`, 'success');
     } catch (error) {
       console.error('Delete failed:', error);
@@ -1812,19 +1808,19 @@
     }
 
     console.log(`[Document List] Setting up real-time document subscription for folder: ${currentFolder.id}`);
-    
+
     // Set up the subscription
     const unsubscribe = subscribeToFolderDocuments(currentFolder.id, (updatedDocuments) => {
       console.log(`[Document List] Received ${updatedDocuments.length} documents from real-time update`);
-      
+
       // Update local state with the latest documents
       setLocalDocuments(updatedDocuments);
     });
-    
+
     // Store the unsubscribe function
     unsubscribeRef.current = unsubscribe;
     hasActiveSubscription.current = true;
-    
+
     // Cleanup on unmount or when the folder changes
     return () => {
       if (unsubscribeRef.current) {
@@ -1841,9 +1837,9 @@
     const handleDocumentUpdate = (event: Event) => {
       const customEvent = event as CustomEvent;
       const { folderId, source } = customEvent.detail;
-      
+
       console.log(`[Document List] Document update event received from ${source}:`, customEvent.detail);
-      
+
       // If this update is for our current folder, refresh
       if (currentFolder && folderId === currentFolder.id) {
         console.log(`[Document List] Updating for folder match: ${folderId}`);
@@ -1852,11 +1848,11 @@
         }
       }
     };
-    
+
     // Listen for both notification updates and direct document updates
     document.addEventListener(NOTIFICATION_DOCUMENT_UPDATE_EVENT, handleDocumentUpdate);
     document.addEventListener(DOCUMENT_UPDATE_EVENT, handleDocumentUpdate);
-    
+
     return () => {
       document.removeEventListener(NOTIFICATION_DOCUMENT_UPDATE_EVENT, handleDocumentUpdate);
       document.removeEventListener(DOCUMENT_UPDATE_EVENT, handleDocumentUpdate);
@@ -1867,28 +1863,28 @@
   useEffect(() => {
     // Only add these event listeners when we're in a folder
     if (!currentFolder) return;
-    
+
     // Define handler for successful file operations
     const handleFileOperationSuccess = () => {
       console.log(`[Document List] File operation completed, triggering update for folder: ${currentFolder.id}`);
-      
+
       // Trigger document update event
       triggerDocumentUpdate(currentFolder.id);
-      
+
       // Also call onRefresh if available
       if (onRefresh) {
         onRefresh();
       }
     };
-    
+
     // Define custom events for file operations
     const FILE_UPLOAD_SUCCESS_EVENT = 'document-upload-success';
     const FILE_DELETE_SUCCESS_EVENT = 'document-delete-success';
-    
+
     // Add event listeners
     document.addEventListener(FILE_UPLOAD_SUCCESS_EVENT, handleFileOperationSuccess);
     document.addEventListener(FILE_DELETE_SUCCESS_EVENT, handleFileOperationSuccess);
-    
+
     // Return cleanup function
     return () => {
       document.removeEventListener(FILE_UPLOAD_SUCCESS_EVENT, handleFileOperationSuccess);
@@ -2135,12 +2131,12 @@
                     {!isSharedView && (
                       <div className="flex items-center space-x-1">
                         {/* Only show edit button if user can edit documents */}
-                       
+
                           <div className="group relative">
                             <button
                               onClick={(e) => handleEditClick(e, folder.id, 'folder', typeof folder.name === 'string' ? folder.name : 'Unnamed folder')}
-                              className={`p-1 ${!hasFolderWritePermission(folder?.metadata?.access as FolderAccessPermission) ? 
-                                'text-gray-300 cursor-not-allowed' : 
+                              className={`p-1 ${!hasFolderWritePermission(folder?.metadata?.access as FolderAccessPermission) ?
+                                'text-gray-300 cursor-not-allowed' :
                                 'text-gray-400 hover:text-gray-600 hover:bg-gray-100'} rounded-full`}
                               aria-label="Edit folder"
                               disabled={!hasFolderWritePermission(folder?.metadata?.access as FolderAccessPermission)}
@@ -2148,8 +2144,8 @@
                               <Edit className="w-5 h-5" />
                             </button>
                             <div className={`absolute ${index === 0 ? 'top-full mt-2' : 'bottom-full mb-2'} left-1/2 transform -translate-x-1/2 px-2 py-1 bg-gray-800 text-white text-xs rounded opacity-0 group-hover:opacity-100 pointer-events-none transition-opacity whitespace-nowrap`}>
-                              {hasFolderWritePermission(folder?.metadata?.access as FolderAccessPermission) 
-                                ? "Edit" 
+                              {hasFolderWritePermission(folder?.metadata?.access as FolderAccessPermission)
+                                ? "Edit"
                                 : "You don't have permission access"}
                             </div>
                           </div>
@@ -2162,7 +2158,7 @@
                               onClick={() => handleShare(folder.id, true)}
                               className="p-1 text-gray-400 hover:text-gray-600 rounded-full hover:bg-gray-100"
                               aria-label="Share folder"
-                              
+
                             >
                               <Share2 className="w-5 h-5" />
                             </button>
@@ -2179,8 +2175,8 @@
                                 e.stopPropagation();
                                 confirmDelete(folder.id, 'folder', typeof folder.name === 'string' ? folder.name : 'Unnamed folder');
                               }}
-                              className={`p-1 ${!hasFolderWritePermission(folder?.metadata?.access as FolderAccessPermission) ? 
-                                'text-gray-300 cursor-not-allowed' : 
+                              className={`p-1 ${!hasFolderWritePermission(folder?.metadata?.access as FolderAccessPermission) ?
+                                'text-gray-300 cursor-not-allowed' :
                                 'text-gray-400 hover:text-gray-600 hover:bg-gray-100'} rounded-full`}
                               aria-label="Delete folder"
                               disabled={!hasFolderWritePermission(folder?.metadata?.access as FolderAccessPermission)}
@@ -2234,7 +2230,7 @@
                     {!isSharedView && (
                       <div className="flex items-center space-x-1">
                         {/* Only show edit button if user can edit documents */}
-                       
+
                           {/* <div className="group relative">
                             <button
                               onClick={(e) => handleEditClick(e, doc.id, 'document', typeof doc.name === 'string' ? doc.name : 'Unnamed document')}
@@ -2247,7 +2243,7 @@
                               Edit
                             </div>
                           </div> */}
-                 
+
                         
                         {/* Only show share button if user can share documents */}
                         {canShareDocuments() && (
